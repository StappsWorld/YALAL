--- conflicted
+++ resolved
@@ -46,11 +46,7 @@
 
 #[cfg(test)]
 mod tests {
-<<<<<<< HEAD
     use crate::{matrix::{Matrix, Triangular}, vector::{Vector, Vector3d, VectorN}};
-=======
-    use crate::{matrix::Matrix, vector::{Vector, Vector3d, VectorN}};
->>>>>>> 885a3c22
 
     #[test]
     fn test_vector_from_angle() {
@@ -246,7 +242,6 @@
     }
 
     #[test]
-<<<<<<< HEAD
     fn test_matrix_add() {
         let u = Matrix::new(3usize, 3usize, vec![
             1.0, 2.0, 3.0,
@@ -354,16 +349,6 @@
         ]).unwrap();
         assert_eq!(u.inverse().unwrap(), v);
     }
-    
-    #[test]
-    fn test_matrix_determinant() {
-        let u = Matrix::new(3usize, 3usize, vec![
-            1.0, 2.0, 3.0,
-            4.0, 5.0, 6.0,
-            7.0, 8.0, 9.0,
-        ]).unwrap();
-        assert_eq!(u.determinant().unwrap(), 0.0);
-    }
 
     #[test]
     fn test_matrix_adjugate() {
@@ -411,11 +396,6 @@
         assert_eq!(u.triangular(), Triangular::Lower);
     }
 
-}
-
-// TODO - Write rotate by angle for vectors
-// TODO - Write docstrings for all functions and structs
-=======
     fn test_matrix_get_index() {
         let m = Matrix::new(2usize, 3usize, vec![
             1.0, 2.0, 3.0,
@@ -469,9 +449,11 @@
             4.0, -2.0, 5.0,
             2.0, 8.0, 7.0
         ]).unwrap();
-        assert_eq!(m1.determinant(), 14.0);
-        assert_eq!(m2.determinant(), -306.0);
+        assert_eq!(m1.determinant().unwrap(), 14.0);
+        assert_eq!(m2.determinant().unwrap(), -306.0);
     }
 
 }
->>>>>>> 885a3c22
+
+// TODO - Write rotate by angle for vectors
+// TODO - Write docstrings for all functions and structs